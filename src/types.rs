//! Functions for converting Rust types to C types.

use syntax::ast;
use syntax::codemap;
use syntax::print;

use Error;
use Level;

// TODO: don't pass a Ty and a &str, pass
// enum Type<'t, 'n> {
//     Named(&'t ast::Ty, &'n name),
//     Unnamed(&'t ast::Ty),
// }
<<<<<<< HEAD
=======
// impl Type {
//     fn fmt(ty: &str) -> String {
//         match ty
//             Named => format!("{} {}", ty, name),
//             Unnamed => format!("{}", ty),
//         }
//     }
// }
>>>>>>> 91a56066
/// Turn a Rust (type, name) pair into a C (type, name) pair.
///
/// If name is `None` then there is no name associated with that type.
pub fn rust_to_c(ty: &ast::Ty, name: Option<&str>) -> Result<Option<String>, Error> {
    match ty.node {
        // Standard pointers.
        ast::Ty_::TyPtr(ref mutty) => ptr_to_c(mutty, name),
        // Function pointers.
        ast::Ty_::TyBareFn(ref bare_fn) => if let Some(name) = name {
            fn_ptr_to_c(bare_fn, ty.span, name)
        } else {
            Err(Error {
                level: Level::Error,
                span: Some(ty.span),
                message: "C function pointers must have a name associated with them".into(),
            })
        },
        // Plain old types.
        ast::Ty_::TyPath(None, ref path) => ty_to_c(path, name),
        // Possibly void, likely not.
        _ => {
            let new_type = print::pprust::ty_to_string(ty);
            if new_type == "()" {
                Ok(Some(if let Some(name) = name {
                    format!("void {}", name)
                } else {
                    "void".to_owned()
                }))
            } else {
                Err(Error {
                    level: Level::Error,
                    span: Some(ty.span),
                    message: format!("cheddar can not handle the type `{}`", new_type),
                })
            }
        },
    }
}

/// Turn a Rust pointer (*mut or *const) into the correct C form.
fn ptr_to_c(ty: &ast::MutTy, name: Option<&str>) -> Result<Option<String>, Error> {
    let new_type = try_some!(rust_to_c(&ty.ty, None));
    let const_spec = match ty.mutbl {
        // *const T
        ast::Mutability::MutImmutable => {
            // Avoid multiple `const` specifiers (you can't have `const const int**` in C).
            if new_type.starts_with("const ") {
                ""
            } else {
                "const "
            }
        },
        // *mut T
        ast::Mutability::MutMutable => "",
    };

    Ok(Some(if let Some(name) = name {
        format!("{}{}* {}", const_spec, new_type, name)
    } else {
        format!("{}{}*", const_spec, new_type)
    }))
}

/// Turn a Rust function pointer into a C function pointer.
///
/// Rust function pointers are of the form
///
/// ```ignore
/// fn(arg1: Ty1, ...) -> RetTy
/// ```
///
/// C function pointers are of the form
///
/// ```C
/// RetTy (*name)(Ty1 arg1, ...)
/// ```
///
/// C function pointers _must_ have a name associated with them.
fn fn_ptr_to_c(fn_ty: &ast::BareFnTy, fn_span: codemap::Span, name: &str) -> Result<Option<String>, Error> {
    use syntax::abi::Abi;
    match fn_ty.abi {
        // If it doesn't have a C ABI it can't be called from C.
        Abi::C | Abi::Cdecl | Abi::Stdcall | Abi::Fastcall | Abi::System => {},
        _ => return Ok(None),
    }

    if !fn_ty.lifetimes.is_empty() {
        return Err(Error {
            level: Level::Error,
            span: Some(fn_span),
            message: "cheddar can not handle lifetimes".into(),
        });
    }

    let fn_decl: &ast::FnDecl = &*fn_ty.decl;

    let output_type = &fn_decl.output;
    let output_type = match *output_type {
        ast::FunctionRetTy::NoReturn(span) => {
            return Err(Error {
                level: Level::Error,
                span: Some(span),
                message: "panics across a C boundary are naughty!".into(),
            });
        },
        ast::FunctionRetTy::DefaultReturn(..) => "void".to_owned(),
        ast::FunctionRetTy::Return(ref ty) => try_some!(rust_to_c(&*ty, None)),
    };

    let mut buffer = format!("{} (*{})(", output_type, name);

    let has_args = !fn_decl.inputs.is_empty();

    for arg in &fn_decl.inputs {
        let arg_name = print::pprust::pat_to_string(&*arg.pat);
        let arg_type = try_some!(rust_to_c(&*arg.ty, Some(&arg_name)));
        buffer.push_str(&format!("{}, ", arg_type));
    }

    if has_args {
        // Remove the trailing comma and space.
        buffer.pop();
        buffer.pop();
    }

    buffer.push_str(")");

    Ok(Some(buffer))
}

/// Convert a Rust path type (my_mod::MyType) to a C type.
///
/// Types hidden behind modules are almost certainly custom types (which wouldn't work) except
/// types in `libc` which we special case.
fn ty_to_c(path: &ast::Path, name: Option<&str>) -> Result<Option<String>, Error> {
    let new_type;

    // I don't think this is possible.
    if path.segments.is_empty() {
        return Err(Error {
            level: Level::Bug,
            span: Some(path.span),
            message: "what the fuck have you done to this type?!".into(),
        });
    // Types in modules, `my_mod::MyType`.
    } else if path.segments.len() > 1 {
        let module: &str = &path.segments[0].identifier.name.as_str();
        let ty: &str = &path.segments.last()
            .expect("already checked that there were at least two elements")
            .identifier.name.as_str();

        if module != "libc" {
            return Err(Error {
                level: Level::Error,
                span: Some(path.span),
                message: format!(
                    "cheddar can not handle types in modules (except `libc`), try `use {}::{}` if you really know what you're doing",
                    module,
                    ty,
                ),
            });
        } else {
            new_type = libc_ty_to_c(ty).to_owned();
        }
    } else {
        new_type = rust_ty_to_c(&path.segments[0].identifier.name.as_str()).to_owned();
    }

    Ok(Some(if let Some(name) = name {
        format!("{} {}", new_type, name)
    } else {
        new_type
    }))
}

/// Convert a Rust type from `libc` into a C type.
///
/// Most map straight over but some have to be converted.
fn libc_ty_to_c(ty: &str) -> &str {
    match ty {
        "c_void" => "void",
        "c_float" => "float",
        "c_double" => "double",
        "c_char" => "char",
        "c_schar" => "signed char",
        "c_uchar" => "unsigned char",
        "c_short" => "short",
        "c_ushort" => "unsigned short",
        "c_int" => "int",
        "c_uint" => "unsigned int",
        "c_long" => "long",
        "c_ulong" => "unsigned long",
        "c_longlong" => "long long",
        "c_ulonglong" => "unsigned long long",
        // All other types should map over to C.
        ty => ty,
    }
}

/// Convert any Rust type into C.
///
/// This includes user-defined types. We currently trust the user not to use types which we don't
/// know the structure of (like String).
fn rust_ty_to_c(ty: &str) -> &str {
    match ty {
        "()" => "void",
        "f32" => "float",
        "f64" => "double",
        "i8" => "int8_t",
        "i16" => "int16_t",
        "i32" => "int32_t",
        "i64" => "int64_t",
        "isize" => "intptr_t",
        "u8" => "uint8_t",
        "u16" => "uint16_t",
        "u32" => "uint32_t",
        "u64" => "uint64_t",
        "usize" => "uintptr_t",
        // This is why we write out structs and enums as `typedef ...`.
        // We `#include <stdbool.h>` so bool is handled.
        ty => ty,
    }
}


#[cfg(test)]
mod test {
    fn ty(source: &str) -> ::syntax::ast::Ty {
        let sess = ::syntax::parse::ParseSess::new();
        let mut parser = ::syntax::parse::new_parser_from_source_str(
            &sess,
            vec![],
            "".into(),
            source.into(),
        );

        match parser.parse_ty() {
            Ok(p) => (*p).clone(),
            _ => panic!("internal testing error: could not parse type from {:?}", source),
        }
    }

    // TODO: do a check for genericness at the top of rust_to_c
    #[test]
    #[ignore]
    fn test_generics() {
        let name = "azazael";

        let source = "Result<f64, i32>";
        let typ = super::rust_to_c(&ty(source), None)
            .expect(&format!("error while parsing {:?} with no name", source));
        assert!(typ.is_none(), "successfully parsed invalid type {:?} with no name", source);

        let source = "Option<i16>";
        let typ = super::rust_to_c(&ty(source), None)
            .expect(&format!("error while parsing {:?} with name {:?}", source, name));
        assert!(typ.is_none(), "successfully parsed invalid type {:?} with name {:?}", source, name);
    }

    #[test]
    fn test_pure_rust_types() {
        let type_map = [
            ("()", "void"),
            ("f32", "float"),
            ("f64", "double"),
            ("i8", "int8_t"),
            ("i16", "int16_t"),
            ("i32", "int32_t"),
            ("i64", "int64_t"),
            ("isize", "intptr_t"),
            ("u8", "uint8_t"),
            ("u16", "uint16_t"),
            ("u32", "uint32_t"),
            ("u64", "uint64_t"),
            ("usize", "uintptr_t"),
        ];

        let name = "gabriel";

        for &(rust_type, correct_c_type) in &type_map {
            let parsed_c_type = super::rust_to_c(&ty(rust_type), None)
                .expect(&format!("error while parsing {:?} with no name", rust_type))
                .expect(&format!("did not parse {:?} with no name", rust_type));
            assert_eq!(parsed_c_type, correct_c_type);

            let parsed_c_type = super::rust_to_c(&ty(rust_type), Some(name))
                .expect(&format!("error while parsing {:?} with name {:?}", rust_type, name))
                .expect(&format!("did not parse {:?} with name {:?}", rust_type, name));
            assert_eq!(parsed_c_type, format!("{} {}", correct_c_type, name));
        }
    }

    #[test]
    fn test_libc_types() {
        let type_map = [
            ("libc::c_void", "void"),
            ("libc::c_float", "float"),
            ("libc::c_double", "double"),
            ("libc::c_char", "char"),
            ("libc::c_schar", "signed char"),
            ("libc::c_uchar", "unsigned char"),
            ("libc::c_short", "short"),
            ("libc::c_ushort", "unsigned short"),
            ("libc::c_int", "int"),
            ("libc::c_uint", "unsigned int"),
            ("libc::c_long", "long"),
            ("libc::c_ulong", "unsigned long"),
            ("libc::c_longlong", "long long"),
            ("libc::c_ulonglong", "unsigned long long"),
            // Some other common ones.
            ("libc::size_t", "size_t"),
            ("libc::dirent", "dirent"),
            ("libc::FILE", "FILE"),
        ];

        let name = "lucifer";

        for &(rust_type, correct_c_type) in &type_map {
            let parsed_c_type = super::rust_to_c(&ty(rust_type), None)
                .expect(&format!("error while parsing {:?} with no name", rust_type))
                .expect(&format!("did not parse {:?} with no name", rust_type));
            assert_eq!(parsed_c_type, correct_c_type);

            let parsed_c_type = super::rust_to_c(&ty(rust_type), Some(name))
                .expect(&format!("error while parsing {:?} with name {:?}", rust_type, name))
                .expect(&format!("did not parse {:?} with name {:?}", rust_type, name));
            assert_eq!(parsed_c_type, format!("{} {}", correct_c_type, name));
        }
    }

    #[test]
    fn test_const_pointers() {
        let name = "maalik";

        let source = "*const u8";
        let parsed_type = super::rust_to_c(&ty(source), None)
            .expect(&format!("error while parsing {:?} with no name", source))
            .expect(&format!("did not parse {:?} with no name", source));
        assert_eq!(parsed_type, "const uint8_t*");

        let source = "*const ()";
        let parsed_type = super::rust_to_c(&ty(source), Some(name))
            .expect(&format!("error while parsing {:?} with name {:?}", source, name))
            .expect(&format!("did not parse {:?} with name {:?}", source, name));
        assert_eq!(parsed_type, format!("const void* {}", name));

        let source = "*const *const f64";
        let parsed_type = super::rust_to_c(&ty(source), None)
            .expect(&format!("error while parsing {:?} with no name", source))
            .expect(&format!("did not parse {:?} with no name", source));
        assert_eq!(parsed_type, "const double**");

        let source = "*const *const i64";
        let parsed_type = super::rust_to_c(&ty(source), Some(name))
            .expect(&format!("error while parsing {:?} with name {:?}", source, name))
            .expect(&format!("did not parse {:?} with name {:?}", source, name));
        assert_eq!(parsed_type, format!("const int64_t** {}", name));
    }

    #[test]
    fn test_mut_pointers() {
        let name = "raphael";

        let source = "*mut u16";
        let parsed_type = super::rust_to_c(&ty(source), None)
            .expect(&format!("error while parsing {:?} with no name", source))
            .expect(&format!("did not parse {:?} with no name", source));
        assert_eq!(parsed_type, "uint16_t*");

        let source = "*mut f32";
        let parsed_type = super::rust_to_c(&ty(source), Some(name))
            .expect(&format!("error while parsing {:?} with name {:?}", source, name))
            .expect(&format!("did not parse {:?} with name {:?}", source, name));
        assert_eq!(parsed_type, format!("float* {}", name));

        let source = "*mut *mut *mut i32";
        let parsed_type = super::rust_to_c(&ty(source), None)
            .expect(&format!("error while parsing {:?} with no name", source))
            .expect(&format!("did not parse {:?} with no name", source));
        assert_eq!(parsed_type, "int32_t***");

        let source = "*mut *mut i8";
        let parsed_type = super::rust_to_c(&ty(source), Some(name))
            .expect(&format!("error while parsing {:?} with name {:?}", source, name))
            .expect(&format!("did not parse {:?} with name {:?}", source, name));
        assert_eq!(parsed_type, format!("int8_t** {}", name));
    }

    #[test]
    fn test_mixed_pointers() {
        let name = "samael";

        let source = "*const *mut *const bool";
        let parsed_type = super::rust_to_c(&ty(source), None)
            .expect(&format!("error while parsing {:?} with no name", source))
            .expect(&format!("did not parse {:?} with no name", source));
        assert_eq!(parsed_type, "const bool***");

        let source = "*mut *mut *const libc::c_ulonglong";
        let parsed_type = super::rust_to_c(&ty(source), Some(name))
            .expect(&format!("error while parsing {:?} with name {:?}", source, name))
            .expect(&format!("did not parse {:?} with name {:?}", source, name));
        assert_eq!(parsed_type, format!("const unsigned long long*** {}", name));
    }

    #[test]
    fn test_function_pointers() {
        let name = "sariel";

        let source = "fn(a: bool)";
        let parsed_type = super::rust_to_c(&ty(source), None);
        assert!(parsed_type.is_err(), "C function pointers should have a name associated");

        let source = "fn(a: i8) -> f64";
        let parsed_type = super::rust_to_c(&ty(source), Some(name))
            .expect(&format!("error while parsing {:?} with name {:?}", source, name));
        assert!(parsed_type.is_none(), "parsed a non-C function pointer");

        let source = "extern fn(hi: libc::c_int) -> libc::c_double";
        let parsed_type = super::rust_to_c(&ty(source), Some(name))
            .expect(&format!("error while parsing {:?} with name {:?}", source, name))
            .expect(&format!("did not parse {:?} with name {:?}", source, name));
        assert_eq!(parsed_type, format!("double (*{})(int hi)", name));
    }

    #[test]
    fn test_paths() {
        let name = "zachariel";

        let source = "MyType";
        let parsed_type = super::rust_to_c(&ty(source), None)
            .expect(&format!("error while parsing {:?} with no name", source))
            .expect(&format!("did not parse {:?} with no name", source));
        assert_eq!(parsed_type, "MyType");

        let source = "SomeType";
        let parsed_type = super::rust_to_c(&ty(source), Some(name))
            .expect(&format!("error while parsing {:?} with name {:?}", source, name))
            .expect(&format!("did not parse {:?} with name {:?}", source, name));
        assert_eq!(parsed_type, format!("SomeType {}", name));

        let source = "my_mod::MyType";
        let parsed_type = super::rust_to_c(&ty(source), None);
        assert!(parsed_type.is_err(), "can't use a multi-segment path which isn't `libc`");

        let source = "some_mod::SomeType";
        let parsed_type = super::rust_to_c(&ty(source), Some(name));
        assert!(parsed_type.is_err(), "can't use a multi-segment path which isn't `libc`");
    }

    // TODO: C function pointers _don't_ need a name (return pointers for example)
    #[test]
    #[ignore]
    fn test_signal() {
        // See `man 3 signal` for info.
        let source = "extern fn(sig: libc::c_int, func: extern fn(libc::c_int)) -> extern fn(libc::c_int)";
        let name = "signal";
        let parsed_type = super::rust_to_c(&ty(source), Some(name))
            .expect(&format!("error while parsing {:?} with name {:?}", source, name))
            .expect(&format!("did not parse {:?} with name {:?}", source, name));
        assert_eq!(parsed_type, "void (*signal(int sig, void (*func)(int)))(int)");
    }
}<|MERGE_RESOLUTION|>--- conflicted
+++ resolved
@@ -12,8 +12,6 @@
 //     Named(&'t ast::Ty, &'n name),
 //     Unnamed(&'t ast::Ty),
 // }
-<<<<<<< HEAD
-=======
 // impl Type {
 //     fn fmt(ty: &str) -> String {
 //         match ty
@@ -22,7 +20,6 @@
 //         }
 //     }
 // }
->>>>>>> 91a56066
 /// Turn a Rust (type, name) pair into a C (type, name) pair.
 ///
 /// If name is `None` then there is no name associated with that type.
